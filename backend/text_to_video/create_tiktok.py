import logging
from editor import combine_audio_video, combine_project
from utils import get_audio_length
from video_guy import create_video_content, generate_videos
from tts import text_to_speech,  sanitize_filename
import os
import re
from generate_script import transform_to_script
from create_captions import add_bottom_captions

# Configure logging
# Create logs directory in backend
backend_dir = os.path.dirname(os.path.dirname(__file__))
log_dir = os.path.join(backend_dir, "logs")
os.makedirs(log_dir, exist_ok=True)
log_file = os.path.join(log_dir, "tiktok_creation.log")

logging.basicConfig(
    level=logging.INFO,
    format='%(asctime)s - %(name)s - %(levelname)s - %(message)s',
    handlers=[
        logging.FileHandler(log_file),
        logging.StreamHandler()
    ]
)
logger = logging.getLogger("TikTokCreator")

def sanitize_project_name(name):
    """
    Sanitize a project name by removing spaces and special characters.

    Args:
        name (str): The project name to sanitize

    Returns:
        str: Sanitized project name
    """
    # Replace spaces with underscores and remove special characters
    sanitized = re.sub(r'[^\w\-_.]', '_', name.replace(' ', '_'))
    return sanitized

def create_tiktok(content, log_callback=None):
    # Add logging at key points
    if log_callback:
        log_callback("Starting to process content...")

    logger.info("Starting TikTok creation process")

    # Create necessary directories
    backend_dir = os.path.dirname(os.path.dirname(__file__))
    audio_dir = os.path.join(backend_dir, "audio", "speech")
    videos_dir = os.path.join(backend_dir, "videos")

    os.makedirs(audio_dir, exist_ok=True)
    os.makedirs(videos_dir, exist_ok=True)

    script = transform_to_script(content)
    if not script:
        logger.error("Failed to transform content to script")
        return None

    # Generate video prompts - sanitize project name
    project_name = sanitize_project_name(content[:10])
    audio_file = f"{project_name}.mp3"
    logger.info(f"Project name: {project_name}")

    if log_callback:
        log_callback("Generating audio...")

    # Generate audio from text
    logger.info("Generating speech from text")
    audio_path = text_to_speech(script, audio_file)

    if not audio_path or not os.path.exists(audio_path):
        logger.error(f"Failed to create audio file: {audio_file}")
        return None

    logger.info(f"Audio saved to {audio_path}")

    # Get audio length
    audio_length = get_audio_length(audio_path)

    if audio_length is None:
        logger.error("Failed to get audio length, using default length of 30 seconds")
        audio_length = 30  # Default to 30 seconds if we can't determine length

    logger.info(f"Audio length: {audio_length} seconds")

    # Calculate number of videos needed
    num_videos = max(1, int(audio_length / 6))
    logger.info(f"Generating {num_videos} videos (6 seconds each)")

    # Generate video prompts and create videos
    logger.info("Creating video content prompts")
    # Create videos directory for this project
    project_videos_dir = os.path.join(videos_dir, project_name)
    os.makedirs(project_videos_dir, exist_ok=True)

    project_name = create_video_content(content, num_videos=num_videos, project_name=project_name)

    # Check if project_name is None
    if project_name is None:
        logger.error("Failed to create video content")
        return None

    # Combine audio and videos
    output_file = f"{project_name}_tiktok.mp4"
    logger.info(f"Combining audio and videos into {output_file}")
    final_video = combine_project(project_name)
<<<<<<< HEAD

=======
>>>>>>> a4543733
    if final_video:
        # Add captions to the final video
        logger.info(f"Adding captions to the video")
        captioned_video = add_bottom_captions(final_video)
        logger.info(f"TikTok video with captions created: {captioned_video}")
        return captioned_video
    else:
        logger.error("Failed to create TikTok video")
<<<<<<< HEAD

    if log_callback:
        log_callback("Creating video...")

    return final_video
=======
        return None

>>>>>>> a4543733


if __name__ == "__main__":
    logger.info("=== Starting new TikTok creation session ===")

    content = "Tesla shares rose by 14.8% on Wednesday as investors speculated about possible policy changes under a Trump presidency. The electric car maker, led by CEO Elon Musk, may benefit if subsidies for alternative energy decrease and tariffs on Chinese imports increase. Other electric vehicle makers saw their stocks decline. Shanghai-based Nio's shares fell by 5.3%, while Rivian and Lucid Group's shares dropped by 8.3% and 5.3%, respectively. Despite the surge, Tesla recently faced a downturn following an underwhelming robotaxi unveiling."

    try:
        final_video = create_tiktok(content)
        logger.info(f"Process completed. Final video: {final_video}")
    except Exception as e:
        logger.exception(f"Error in TikTok creation process: {e}")

    logger.info("=== TikTok creation session ended ===")<|MERGE_RESOLUTION|>--- conflicted
+++ resolved
@@ -107,10 +107,7 @@
     output_file = f"{project_name}_tiktok.mp4"
     logger.info(f"Combining audio and videos into {output_file}")
     final_video = combine_project(project_name)
-<<<<<<< HEAD
 
-=======
->>>>>>> a4543733
     if final_video:
         # Add captions to the final video
         logger.info(f"Adding captions to the video")
@@ -119,16 +116,11 @@
         return captioned_video
     else:
         logger.error("Failed to create TikTok video")
-<<<<<<< HEAD
 
     if log_callback:
         log_callback("Creating video...")
 
     return final_video
-=======
-        return None
-
->>>>>>> a4543733
 
 
 if __name__ == "__main__":
