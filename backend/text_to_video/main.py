from fastapi import FastAPI, HTTPException, WebSocket, BackgroundTasks
from fastapi.responses import FileResponse
from pydantic import BaseModel
import os
<<<<<<< HEAD
import asyncio
import json
from typing import Dict, List, Optional
=======

>>>>>>> a4543733
from create_tiktok import create_tiktok

app = FastAPI(title="Simple API")

class VideoRequest(BaseModel):
    content: str

# Store active generation jobs with their logs
active_jobs: Dict[str, List[str]] = {}

@app.get("/")
def read_root():
    return {"message": "Welcome to the Simple API"}

@app.post("/generate_video")
async def generate_video(request: VideoRequest):
    try:
        # Generate the video using your create_tiktok function
        video_path = create_tiktok(request.content)

        # Check if video was created successfully
        if not video_path or not os.path.exists(video_path):
            raise HTTPException(status_code=500, detail="Failed to generate video")

        # Return the video file
        return FileResponse(
            path=video_path,
            media_type="video/mp4",
            filename=os.path.basename(video_path)
        )

    except Exception as e:
        raise HTTPException(status_code=500, detail=f"Error generating video: {str(e)}")

# New endpoint to start a video generation job
@app.post("/live/start_generation")
async def start_generation(request: VideoRequest, background_tasks: BackgroundTasks):
    try:
        # Generate a unique job ID
        job_id = f"job_{len(active_jobs) + 1}_{os.urandom(4).hex()}"

        # Initialize empty log list for this job
        active_jobs[job_id] = []

        # Start the generation in the background
        background_tasks.add_task(
            run_generation_with_logs,
            job_id=job_id,
            content=request.content
        )

        return {"job_id": job_id, "status": "processing"}

    except Exception as e:
        raise HTTPException(status_code=500, detail=f"Error starting generation: {str(e)}")

# Function to run generation and capture logs
async def run_generation_with_logs(job_id: str, content: str):
    try:
        # Add initial log
        active_jobs[job_id].append("Starting video generation...")

        # Run the generation (modify create_tiktok to accept a callback for logs)
        video_path = create_tiktok(
            content,
            log_callback=lambda msg: active_jobs[job_id].append(msg)
        )

        # Add final log with the result
        if video_path and os.path.exists(video_path):
            active_jobs[job_id].append(f"Video generated successfully: {video_path}")
            active_jobs[job_id].append("DONE:" + video_path)  # Special marker for completion
        else:
            active_jobs[job_id].append("Failed to generate video")
            active_jobs[job_id].append("ERROR:Generation failed")  # Special marker for error

    except Exception as e:
        active_jobs[job_id].append(f"Error: {str(e)}")
        active_jobs[job_id].append("ERROR:" + str(e))  # Special marker for error

# WebSocket endpoint for streaming logs
@app.websocket("/live/ws/logs/{job_id}")
async def websocket_logs(websocket: WebSocket, job_id: str):
    await websocket.accept()

    if job_id not in active_jobs:
        await websocket.send_json({"error": "Job not found"})
        await websocket.close()
        return

    # Send existing logs first
    for log in active_jobs[job_id]:
        await websocket.send_json({"log": log})

    # Track which logs we've sent
    last_sent_index = len(active_jobs[job_id])

    # Keep connection open to stream new logs
    try:
        while True:
            if job_id in active_jobs and len(active_jobs[job_id]) > last_sent_index:
                # Send new logs
                for log in active_jobs[job_id][last_sent_index:]:
                    await websocket.send_json({"log": log})

                    # Check if generation is complete or failed
                    if log.startswith("DONE:") or log.startswith("ERROR:"):
                        await websocket.close()
                        return

                last_sent_index = len(active_jobs[job_id])

            await asyncio.sleep(0.5)  # Check for new logs every 0.5 seconds
    except:
        # Handle disconnection
        pass

# Endpoint to check job status and get the video when complete
@app.get("/live/job_status/{job_id}")
async def get_job_status(job_id: str):
    if job_id not in active_jobs:
        raise HTTPException(status_code=404, detail="Job not found")

    logs = active_jobs[job_id]

    # Check if job is complete
    for log in logs:
        if log.startswith("DONE:"):
            video_path = log.replace("DONE:", "")
            return {"status": "complete", "video_path": video_path}
        elif log.startswith("ERROR:"):
            error_msg = log.replace("ERROR:", "")
            return {"status": "error", "error": error_msg}

    return {"status": "processing", "logs": logs}

# Endpoint to get the generated video
@app.get("/live/get_video/{job_id}")
async def get_video(job_id: str):
    if job_id not in active_jobs:
        raise HTTPException(status_code=404, detail="Job not found")

    # Find the video path from logs
    video_path = None
    for log in active_jobs[job_id]:
        if log.startswith("DONE:"):
            video_path = log.replace("DONE:", "")
            break

    if not video_path or not os.path.exists(video_path):
        raise HTTPException(status_code=404, detail="Video not found or generation not complete")

    # Return the video file
    return FileResponse(
        path=video_path,
        media_type="video/mp4",
        filename=os.path.basename(video_path)
    )

# Optional: Cleanup job after some time
@app.delete("/live/cleanup/{job_id}")
async def cleanup_job(job_id: str):
    if job_id in active_jobs:
        del active_jobs[job_id]
        return {"status": "cleaned up"}
    return {"status": "job not found"}

# Add this temporary debug endpoint
@app.get("/debug/job_logs/{job_id}")
async def debug_job_logs(job_id: str):
    if job_id not in active_jobs:
        return {"error": "Job not found"}
    return {"logs": active_jobs[job_id]}

if __name__ == "__main__":
    import uvicorn
    uvicorn.run("main:app", host="0.0.0.0", port=8000, reload=True)<|MERGE_RESOLUTION|>--- conflicted
+++ resolved
@@ -1,23 +1,14 @@
-from fastapi import FastAPI, HTTPException, WebSocket, BackgroundTasks
+from fastapi import FastAPI, HTTPException
 from fastapi.responses import FileResponse
 from pydantic import BaseModel
 import os
-<<<<<<< HEAD
-import asyncio
-import json
-from typing import Dict, List, Optional
-=======
 
->>>>>>> a4543733
 from create_tiktok import create_tiktok
 
 app = FastAPI(title="Simple API")
 
 class VideoRequest(BaseModel):
     content: str
-
-# Store active generation jobs with their logs
-active_jobs: Dict[str, List[str]] = {}
 
 @app.get("/")
 def read_root():
@@ -43,146 +34,6 @@
     except Exception as e:
         raise HTTPException(status_code=500, detail=f"Error generating video: {str(e)}")
 
-# New endpoint to start a video generation job
-@app.post("/live/start_generation")
-async def start_generation(request: VideoRequest, background_tasks: BackgroundTasks):
-    try:
-        # Generate a unique job ID
-        job_id = f"job_{len(active_jobs) + 1}_{os.urandom(4).hex()}"
-
-        # Initialize empty log list for this job
-        active_jobs[job_id] = []
-
-        # Start the generation in the background
-        background_tasks.add_task(
-            run_generation_with_logs,
-            job_id=job_id,
-            content=request.content
-        )
-
-        return {"job_id": job_id, "status": "processing"}
-
-    except Exception as e:
-        raise HTTPException(status_code=500, detail=f"Error starting generation: {str(e)}")
-
-# Function to run generation and capture logs
-async def run_generation_with_logs(job_id: str, content: str):
-    try:
-        # Add initial log
-        active_jobs[job_id].append("Starting video generation...")
-
-        # Run the generation (modify create_tiktok to accept a callback for logs)
-        video_path = create_tiktok(
-            content,
-            log_callback=lambda msg: active_jobs[job_id].append(msg)
-        )
-
-        # Add final log with the result
-        if video_path and os.path.exists(video_path):
-            active_jobs[job_id].append(f"Video generated successfully: {video_path}")
-            active_jobs[job_id].append("DONE:" + video_path)  # Special marker for completion
-        else:
-            active_jobs[job_id].append("Failed to generate video")
-            active_jobs[job_id].append("ERROR:Generation failed")  # Special marker for error
-
-    except Exception as e:
-        active_jobs[job_id].append(f"Error: {str(e)}")
-        active_jobs[job_id].append("ERROR:" + str(e))  # Special marker for error
-
-# WebSocket endpoint for streaming logs
-@app.websocket("/live/ws/logs/{job_id}")
-async def websocket_logs(websocket: WebSocket, job_id: str):
-    await websocket.accept()
-
-    if job_id not in active_jobs:
-        await websocket.send_json({"error": "Job not found"})
-        await websocket.close()
-        return
-
-    # Send existing logs first
-    for log in active_jobs[job_id]:
-        await websocket.send_json({"log": log})
-
-    # Track which logs we've sent
-    last_sent_index = len(active_jobs[job_id])
-
-    # Keep connection open to stream new logs
-    try:
-        while True:
-            if job_id in active_jobs and len(active_jobs[job_id]) > last_sent_index:
-                # Send new logs
-                for log in active_jobs[job_id][last_sent_index:]:
-                    await websocket.send_json({"log": log})
-
-                    # Check if generation is complete or failed
-                    if log.startswith("DONE:") or log.startswith("ERROR:"):
-                        await websocket.close()
-                        return
-
-                last_sent_index = len(active_jobs[job_id])
-
-            await asyncio.sleep(0.5)  # Check for new logs every 0.5 seconds
-    except:
-        # Handle disconnection
-        pass
-
-# Endpoint to check job status and get the video when complete
-@app.get("/live/job_status/{job_id}")
-async def get_job_status(job_id: str):
-    if job_id not in active_jobs:
-        raise HTTPException(status_code=404, detail="Job not found")
-
-    logs = active_jobs[job_id]
-
-    # Check if job is complete
-    for log in logs:
-        if log.startswith("DONE:"):
-            video_path = log.replace("DONE:", "")
-            return {"status": "complete", "video_path": video_path}
-        elif log.startswith("ERROR:"):
-            error_msg = log.replace("ERROR:", "")
-            return {"status": "error", "error": error_msg}
-
-    return {"status": "processing", "logs": logs}
-
-# Endpoint to get the generated video
-@app.get("/live/get_video/{job_id}")
-async def get_video(job_id: str):
-    if job_id not in active_jobs:
-        raise HTTPException(status_code=404, detail="Job not found")
-
-    # Find the video path from logs
-    video_path = None
-    for log in active_jobs[job_id]:
-        if log.startswith("DONE:"):
-            video_path = log.replace("DONE:", "")
-            break
-
-    if not video_path or not os.path.exists(video_path):
-        raise HTTPException(status_code=404, detail="Video not found or generation not complete")
-
-    # Return the video file
-    return FileResponse(
-        path=video_path,
-        media_type="video/mp4",
-        filename=os.path.basename(video_path)
-    )
-
-# Optional: Cleanup job after some time
-@app.delete("/live/cleanup/{job_id}")
-async def cleanup_job(job_id: str):
-    if job_id in active_jobs:
-        del active_jobs[job_id]
-        return {"status": "cleaned up"}
-    return {"status": "job not found"}
-
-# Add this temporary debug endpoint
-@app.get("/debug/job_logs/{job_id}")
-async def debug_job_logs(job_id: str):
-    if job_id not in active_jobs:
-        return {"error": "Job not found"}
-    return {"logs": active_jobs[job_id]}
-
 if __name__ == "__main__":
     import uvicorn
     uvicorn.run("main:app", host="0.0.0.0", port=8000, reload=True)